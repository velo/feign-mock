--- conflicted
+++ resolved
@@ -7,7 +7,6 @@
 image:https://img.shields.io/github/forks/velo/feign-mock.svg["Forks", link="https://github.com/velo/feign-mock/network"]
 image:https://img.shields.io/github/stars/velo/feign-mock.svg["Stars", link="https://github.com/velo/feign-mock/stargazers"]
 
-<<<<<<< HEAD
 An easy way to test https://github.com/Netflix/feign. Since feign stores most of the logic in annotations, this helps to check if the annotations are correct.
 
 The original article is available https://velo.github.io/2016/06/05/Testing-feign-clients.html[here]
@@ -19,19 +18,6 @@
 That is why I created https://github.com/velo/feign-mock[feign-mock].
 
 With feign-mock you can use pre-loaded JSON strings or streams as content for your responses. It also allows you to verify mocked invocations and feign-mock will hit your annotations to make sure everything works.
-=======
-An easy way to test https://github.com/Netflix/feign.  Since using feign most of the logic is store into annotations this helps to check if the annotations are right.
-
-Original article available https://velo.github.io/2016/06/05/Testing-feign-clients.html[here]
-
-If mocking feign clients is easy, testing the logic written in annotations is everything but!
-
-To check if you are parsing the request/response properly the only way it firing a real request.  Well, that doesn't seem to be a good path to unit (or even integration) test remote services.  Any IO change will affect test stability.
-
-That is why I create https://github.com/velo/feign-mock[feign-mock].
-
-With feign-mock you can using pre-loaded json strings or streams as content for your responses.  It also allow you to verify mock invokation and feign-mock will hit your annotations to make sure everything works.
->>>>>>> bf82801b
 
 ##### Example
 
@@ -50,14 +36,11 @@
         .target(new MockTarget<>(GitHub.class));
   }
 
-<<<<<<< HEAD
   @After
   public void tearDown() {
     mockClient.verifyStatus();
   }
 
-=======
->>>>>>> bf82801b
   @Test
   public void missHttpMethod() {
     List<Contributor> result = github.patchContributors("velo", "feign-mock");
@@ -66,16 +49,8 @@
   }
 ```
 
-<<<<<<< HEAD
 This simple test returns no content and verifies that the URL was truly invoked.
 
 On the mocked client, you can include all URLs and methods you want to mock.
 
-For more comprehensive examples take a look at https://github.com/velo/feign-mock/blob/master/src/test/java/feign/mock/MockClientTest.java[MockClientTest].
-=======
-This simple test returns no content and verify if the url was trully invoked.
-
-On mock client, you can include all urls and methods you wanna mock.
-
-For a more compreensive example take a look at https://github.com/velo/feign-mock/blob/master/src/test/java/feign/mock/MockClientTest.java[MockClientTest].
->>>>>>> bf82801b
+For more comprehensive examples take a look at https://github.com/velo/feign-mock/blob/master/src/test/java/feign/mock/MockClientTest.java[MockClientTest].